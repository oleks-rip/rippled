--- conflicted
+++ resolved
@@ -74,11 +74,7 @@
 // Feature.cpp. Because it's only used to reserve storage, and determine how
 // large to make the FeatureBitset, it MAY be larger. It MUST NOT be less than
 // the actual number of amendments. A LogicError on startup will verify this.
-<<<<<<< HEAD
-static constexpr std::size_t numFeatures = 70;
-=======
-static constexpr std::size_t numFeatures = 68;
->>>>>>> 2d1854f3
+static constexpr std::size_t numFeatures = 71;
 
 /** Amendments that this server supports and the default voting behavior.
    Whether they are enabled depends on the Rules defined in the validated
@@ -358,13 +354,10 @@
 extern uint256 const fixFillOrKill;
 extern uint256 const fixNFTokenReserve;
 extern uint256 const fixInnerObjTemplate;
-<<<<<<< HEAD
+extern uint256 const fixAMMOverflowOffer;
 extern uint256 const featurePriceOracle;
 extern uint256 const fixEmptyDID;
 extern uint256 const fixXChainRewardRounding;
-=======
-extern uint256 const fixAMMOverflowOffer;
->>>>>>> 2d1854f3
 
 }  // namespace ripple
 
